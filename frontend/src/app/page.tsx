--- conflicted
+++ resolved
@@ -9,10 +9,6 @@
   const { t } = useTranslation();
   
   return (
-<<<<<<< HEAD
-    <div className="font-sans grid grid-rows-[20px_1fr_20px] items-center justify-items-center min-h-screen p-8 pb-20 gap-16 sm:p-20">
-
-=======
     <div className="min-h-screen bg-gradient-to-br from-green-50 via-blue-50 to-green-100">
       <nav className="flex justify-between items-center p-6 bg-white/80 backdrop-blur-sm border-b border-green-100">
         <div className="text-2xl font-bold text-green-800">
@@ -122,7 +118,6 @@
           </div>
         </div>
       </footer>
->>>>>>> 5404fb72
     </div>
   );
 }