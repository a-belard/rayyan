--- conflicted
+++ resolved
@@ -1,6 +1,5 @@
 "use client";
 
-<<<<<<< HEAD
 import React, { useState, useEffect } from "react";
 import {
   ArrowLeft,
@@ -18,6 +17,8 @@
   AlertTriangle,
   Calendar,
   RefreshCw,
+  Map,
+  MapPin,
 } from "lucide-react";
 import Link from "next/link";
 import { useRouter } from "next/navigation";
@@ -34,14 +35,6 @@
   type ZoneAlert,
   type ZoneRecommendation,
 } from "@/lib/api";
-=======
-import React, { useState, useEffect } from 'react';
-import { ArrowLeft, Droplets, Thermometer, Wind, Sun, AlertCircle, TrendingUp, Leaf, Users, CheckCircle, SmilePlus, Meh, AlertTriangle, Calendar, Map, MapPin, Layers, Satellite } from 'lucide-react';
-import Link from 'next/link';
-import { useRouter } from 'next/navigation';
-import { useTranslation } from 'react-i18next';
-import LanguageSelector from '@/components/LanguageSelector';
->>>>>>> 4c6f82da
 
 // Define the type for field data structure
 interface FieldData {
@@ -489,8 +482,12 @@
 
           {/* Welcome section - text only (map moved near yield) */}
           <div className="bg-green-50 rounded-lg p-4 md:p-5">
-            <p className="text-lg font-semibold text-gray-900">Welcome back, Farmer! 👋</p>
-            <p className="text-sm text-gray-600">Monitor your fields and explore insights tailored for this week.</p>
+            <p className="text-lg font-semibold text-gray-900">
+              Welcome back, Farmer! 👋
+            </p>
+            <p className="text-sm text-gray-600">
+              Monitor your fields and explore insights tailored for this week.
+            </p>
           </div>
         </div>
       </div>
@@ -510,7 +507,7 @@
               </div>
             </div>
           </div>
-          
+
           <div className="bg-white rounded-lg shadow-sm border p-4">
             <div className="flex items-center justify-between">
               <div>
@@ -522,7 +519,7 @@
               </div>
             </div>
           </div>
-          
+
           <div className="bg-white rounded-lg shadow-sm border p-4">
             <div className="flex items-center justify-between">
               <div>
@@ -534,7 +531,7 @@
               </div>
             </div>
           </div>
-          
+
           <div className="bg-white rounded-lg shadow-sm border p-4">
             <div className="flex items-center justify-between">
               <div>
@@ -547,7 +544,7 @@
             </div>
           </div>
         </div>
-        
+
         {/* Interactive Map - full width */}
         <div className="mb-6">
           <Link href="/dashboard/map" className="block group">
@@ -561,11 +558,15 @@
               </div>
               <div className="absolute top-3 left-3 flex items-center gap-1 bg-white/90 px-2 py-1 rounded shadow">
                 <MapPin className="w-4 h-4 text-red-600" />
-                <span className="text-xs font-medium text-gray-700">North Field</span>
+                <span className="text-xs font-medium text-gray-700">
+                  North Field
+                </span>
               </div>
               <div className="absolute bottom-3 right-3 flex items-center gap-1 bg-white/90 px-2 py-1 rounded shadow">
                 <MapPin className="w-4 h-4 text-red-600" />
-                <span className="text-xs font-medium text-gray-700">South Field</span>
+                <span className="text-xs font-medium text-gray-700">
+                  South Field
+                </span>
               </div>
               <div className="absolute inset-0 flex items-end justify-end p-3">
                 <span className="inline-flex items-center gap-2 bg-green-600 text-white text-xs md:text-sm font-semibold px-3 py-2 rounded-lg shadow group-hover:bg-green-700 transition-colors">
@@ -584,23 +585,18 @@
                 {currentField.healthIcon}
               </div>
               <div>
-<<<<<<< HEAD
                 <h2 className="text-2xl font-bold text-gray-900">
                   {currentField.name}
                 </h2>
                 <p className="text-gray-600">
                   {t("dashboard.growing")} {currentField.crop}
                 </p>
-=======
-                <h2 className="text-2xl font-bold text-gray-900">{currentField.name}</h2>
-                <p className="text-gray-600">{t('dashboard.growing')} {currentField.crop}</p>
                 <div className="flex items-center gap-2 mt-2">
                   <Calendar size={16} className="text-green-600" />
                   <span className="text-sm text-gray-600 font-medium">
                     Crop Age: {currentField.cropAge} days
                   </span>
                 </div>
->>>>>>> 4c6f82da
               </div>
             </div>
             <div className="text-right">
@@ -827,13 +823,18 @@
               {t("dashboard.navigation.irrigationDescription")}
             </p>
           </button>
-          
-          <Link href="/dashboard/map" className="block p-6 bg-white rounded-lg shadow-sm border hover:shadow-md transition-shadow text-left cursor-pointer">
+
+          <Link
+            href="/dashboard/map"
+            className="block p-6 bg-white rounded-lg shadow-sm border hover:shadow-md transition-shadow text-left cursor-pointer"
+          >
             <div className="flex items-center gap-3 mb-2">
               <Map size={24} className="text-indigo-600" />
               <h3 className="font-semibold text-gray-900">See Map</h3>
             </div>
-            <p className="text-sm text-gray-600">View field locations and geographical layout</p>
+            <p className="text-sm text-gray-600">
+              View field locations and geographical layout
+            </p>
           </Link>
         </div>
       </div>
