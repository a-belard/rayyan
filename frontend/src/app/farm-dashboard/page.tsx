--- conflicted
+++ resolved
@@ -1,6 +1,5 @@
 "use client";
 
-<<<<<<< HEAD
 import React, { useState, useEffect } from "react";
 import {
   LogOut,
@@ -30,6 +29,7 @@
   Target,
   Sprout,
   Database,
+  Map,
 } from "lucide-react";
 import Link from "next/link";
 import { useTranslation } from "react-i18next";
@@ -53,13 +53,6 @@
   type IrrigationSchedule,
   type PesticideInventory,
 } from "@/lib/api";
-=======
-import React, { useState, useEffect } from 'react';
-import { LogOut, User, Bell, Settings, BarChart3, Users, CheckCircle, MapPin, Calendar, TrendingUp, Droplets, Sun, Moon, Cloud, CloudRain, CloudSnow, Zap, Wind, Eye, Thermometer, RefreshCw, AlertTriangle, ShowerHead, Beaker, Target, Sprout, Database, Map } from 'lucide-react';
-import Link from 'next/link';
-import { useTranslation } from 'react-i18next';
-import LanguageSelector from '../../components/LanguageSelector';
->>>>>>> 4c6f82da
 
 /**
  * Protected Farm Dashboard Component
@@ -101,7 +94,6 @@
   const [weatherLoading, setWeatherLoading] = useState(true);
   const [weatherError, setWeatherError] = useState<string | null>(null);
 
-<<<<<<< HEAD
   // Dashboard data state
   const [loading, setLoading] = useState(true);
   const [error, setError] = useState<string | null>(null);
@@ -111,41 +103,6 @@
   const [tasksData, setTasksData] = useState<FarmTask[]>([]);
   const [yieldData, setYieldData] = useState<any[]>([]);
   const [analyticsData, setAnalyticsData] = useState<any>({
-=======
-  // Sample data for detailed views
-  const fieldsData = [
-    { id: 1, name: 'North Field', size: '2.5 acres', crop: 'Tomatoes', status: 'Healthy', soilMoisture: '65%', lastWatered: '2 hours ago', cropAge: 85 },
-    { id: 2, name: 'South Field', size: '1.8 acres', crop: 'Corn', status: 'Needs Water', soilMoisture: '45%', lastWatered: '6 hours ago', cropAge: 42 },
-    { id: 3, name: 'East Field', size: '3.2 acres', crop: 'Wheat', status: 'Excellent', soilMoisture: '72%', lastWatered: '1 hour ago', cropAge: 28 }
-  ];
-
-  const teamData = [
-    { id: 1, name: 'Ahmed Hassan', role: 'Senior Worker', status: 'Active', location: 'North Field', tasks: 3 },
-    { id: 2, name: 'Maria Rodriguez', role: 'Field Specialist', status: 'Active', location: 'South Field', tasks: 2 },
-    { id: 3, name: 'John Smith', role: 'Equipment Operator', status: 'Break', location: 'Equipment Shed', tasks: 1 },
-    { id: 4, name: 'Sarah Johnson', role: 'Quality Inspector', status: 'Active', location: 'East Field', tasks: 2 },
-    { id: 5, name: 'Carlos Miguel', role: 'Irrigation Specialist', status: 'Active', location: 'Multiple Fields', tasks: 4 }
-  ];
-
-  const tasksData = [
-    { id: 1, title: 'Water North Field', assignee: 'Ahmed Hassan', priority: 'High', dueTime: '2 hours', status: 'In Progress' },
-    { id: 2, title: 'Pest Inspection - South Field', assignee: 'Maria Rodriguez', priority: 'Medium', dueTime: '4 hours', status: 'Pending' },
-    { id: 3, title: 'Harvest East Section', assignee: 'John Smith', priority: 'High', dueTime: '1 hour', status: 'In Progress' },
-    { id: 4, title: 'Equipment Maintenance', assignee: 'Carlos Miguel', priority: 'Low', dueTime: '6 hours', status: 'Pending' },
-    { id: 5, title: 'Soil Testing - Multiple Fields', assignee: 'Sarah Johnson', priority: 'Medium', dueTime: '3 hours', status: 'In Progress' },
-    { id: 6, title: 'Fertilizer Application', assignee: 'Ahmed Hassan', priority: 'Medium', dueTime: '5 hours', status: 'Pending' },
-    { id: 7, title: 'Crop Quality Assessment', assignee: 'Maria Rodriguez', priority: 'High', dueTime: '1.5 hours', status: 'In Progress' }
-  ];
-
-  const yieldData = [
-    { field: 'North Field', crop: 'Tomatoes', thisWeek: '450 lbs', lastWeek: '420 lbs', change: '+7.1%', trend: 'up' },
-    { field: 'South Field', crop: 'Corn', thisWeek: '680 lbs', lastWeek: '595 lbs', change: '+14.3%', trend: 'up' },
-    { field: 'East Field', crop: 'Wheat', thisWeek: '720 lbs', lastWeek: '650 lbs', change: '+10.8%', trend: 'up' }
-  ];
-
-  // Farm Analytics Data
-  const analyticsData = {
->>>>>>> 4c6f82da
     waterUsage: {
       totalUsed: 0,
       dailyAverage: 0,
@@ -493,10 +450,13 @@
   };
 
   const getCropStage = (days: number) => {
-    if (days <= 21) return { label: 'Seedling', color: 'bg-amber-100 text-amber-800' };
-    if (days <= 60) return { label: 'Vegetative', color: 'bg-emerald-100 text-emerald-800' };
-    if (days <= 90) return { label: 'Flowering', color: 'bg-purple-100 text-purple-800' };
-    return { label: 'Fruiting / Harvest', color: 'bg-blue-100 text-blue-800' };
+    if (days <= 21)
+      return { label: "Seedling", color: "bg-amber-100 text-amber-800" };
+    if (days <= 60)
+      return { label: "Vegetative", color: "bg-emerald-100 text-emerald-800" };
+    if (days <= 90)
+      return { label: "Flowering", color: "bg-purple-100 text-purple-800" };
+    return { label: "Fruiting / Harvest", color: "bg-blue-100 text-blue-800" };
   };
 
   // Handle logout
@@ -601,12 +561,6 @@
                   {t("farmDashboard.quickStats.activeFields")}
                 </p>
                 <p className="text-3xl font-bold text-gray-900 mt-1">3</p>
-<<<<<<< HEAD
-                <p className="text-xs text-blue-600 mt-1">
-                  {t("farmDashboard.features.fieldMonitoring.title")}
-                </p>
-=======
->>>>>>> 4c6f82da
               </div>
             </div>
           </div>
@@ -685,11 +639,15 @@
               </div>
               <div className="absolute top-3 left-3 flex items-center gap-1 bg-white/90 px-2 py-1 rounded shadow">
                 <MapPin className="w-4 h-4 text-red-600" />
-                <span className="text-xs font-medium text-gray-700">North Field</span>
+                <span className="text-xs font-medium text-gray-700">
+                  North Field
+                </span>
               </div>
               <div className="absolute bottom-3 right-3 flex items-center gap-1 bg-white/90 px-2 py-1 rounded shadow">
                 <MapPin className="w-4 h-4 text-red-600" />
-                <span className="text-xs font-medium text-gray-700">South Field</span>
+                <span className="text-xs font-medium text-gray-700">
+                  South Field
+                </span>
               </div>
               <div className="absolute inset-0 flex items-end justify-end p-3">
                 <span className="inline-flex items-center gap-2 bg-green-600 text-white text-xs md:text-sm font-semibold px-3 py-2 rounded-lg shadow group-hover:bg-green-700 transition-colors">
@@ -718,15 +676,10 @@
                 recommendations for all your fields.
               </p>
               <div className="text-green-600 font-semibold text-sm flex items-center">
-<<<<<<< HEAD
-                Monitor Fields
+                Open Field Monitoring
                 <span className="ml-1 transform group-hover:translate-x-1 transition-transform">
                   →
                 </span>
-=======
-                Open Field Monitoring 
-                <span className="ml-1 transform group-hover:translate-x-1 transition-transform">→</span>
->>>>>>> 4c6f82da
               </div>
             </div>
           </Link>
@@ -1021,10 +974,14 @@
                             <div className="mt-1">
                               {(() => {
                                 const stage = getCropStage(field.cropAge ?? 0);
-                                return <span className={`inline-flex items-center gap-1 px-2 py-0.5 rounded-full text-xs font-medium ${stage.color}`}>
-                                  <Sprout className="w-3 h-3" />
-                                  {stage.label}
-                                </span>;
+                                return (
+                                  <span
+                                    className={`inline-flex items-center gap-1 px-2 py-0.5 rounded-full text-xs font-medium ${stage.color}`}
+                                  >
+                                    <Sprout className="w-3 h-3" />
+                                    {stage.label}
+                                  </span>
+                                );
                               })()}
                             </div>
                           </div>
