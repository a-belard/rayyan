{
  "name": "frontend",
  "version": "0.1.0",
  "private": true,
  "scripts": {
    "dev": "next dev --turbopack",
    "build": "next build --turbopack",
    "start": "next start"
  },
  "dependencies": {
<<<<<<< HEAD
    "axios": "^1.12.2",
    "next": "15.5.4",
    "react": "19.1.0",
    "react-dom": "19.1.0"
  },
  "devDependencies": {
    "@eslint/eslintrc": "^3",
=======
    "i18next": "^25.5.3",
    "i18next-browser-languagedetector": "^8.2.0",
    "i18next-http-backend": "^3.0.2",
    "lucide-react": "^0.544.0",
    "next": "15.5.4",
    "react": "19.1.0",
    "react-dom": "19.1.0",
    "react-i18next": "^16.0.0"
  },
  "devDependencies": {
>>>>>>> 5404fb72
    "@tailwindcss/postcss": "^4",
    "@types/node": "^20",
    "@types/react": "^19",
    "@types/react-dom": "^19",
<<<<<<< HEAD
    "eslint": "^9",
    "eslint-config-next": "15.5.4",
=======
>>>>>>> 5404fb72
    "tailwindcss": "^4",
    "typescript": "^5"
  }
}<|MERGE_RESOLUTION|>--- conflicted
+++ resolved
@@ -8,15 +8,7 @@
     "start": "next start"
   },
   "dependencies": {
-<<<<<<< HEAD
     "axios": "^1.12.2",
-    "next": "15.5.4",
-    "react": "19.1.0",
-    "react-dom": "19.1.0"
-  },
-  "devDependencies": {
-    "@eslint/eslintrc": "^3",
-=======
     "i18next": "^25.5.3",
     "i18next-browser-languagedetector": "^8.2.0",
     "i18next-http-backend": "^3.0.2",
@@ -27,16 +19,13 @@
     "react-i18next": "^16.0.0"
   },
   "devDependencies": {
->>>>>>> 5404fb72
+    "@eslint/eslintrc": "^3",
     "@tailwindcss/postcss": "^4",
     "@types/node": "^20",
     "@types/react": "^19",
     "@types/react-dom": "^19",
-<<<<<<< HEAD
     "eslint": "^9",
     "eslint-config-next": "15.5.4",
-=======
->>>>>>> 5404fb72
     "tailwindcss": "^4",
     "typescript": "^5"
   }
